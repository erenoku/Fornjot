--- conflicted
+++ resolved
@@ -61,7 +61,6 @@
     event_loop.run(move |event, _, control_flow| {
         trace!("Handling event: {:?}", event);
 
-<<<<<<< HEAD
         let gui_event = recv_gui
             .try_recv()
             .map_err(|err| {
@@ -92,46 +91,16 @@
                     .map_err(|err| {
                         if err.is_disconnected() {
                             panic!("Expected channel to never disconnect");
-=======
-        loop {
-            let event = events
-                .try_recv()
-                .map_err(|err| {
-                    if err.is_disconnected() {
-                        panic!("Expected channel to never disconnect");
-                    }
-                })
-                .ok();
-
-            let event = match event {
-                Some(status_update) => status_update,
-                None => break,
-            };
-
-            match event {
-                ModelEvent::Evaluation(evaluation) => {
-                    status.update_status(&format!(
-                        "Model compiled successfully in {}!",
-                        evaluation.compile_time
-                    ));
-
-                    match shape_processor.process(&evaluation.shape) {
-                        Ok(shape) => {
-                            viewer.handle_shape_update(shape);
->>>>>>> 4a7df1e8
                         }
                     })
                     .ok();
 
                 let event = match event {
                     Some(status_update) => status_update,
-                    _ => break,
+                    None => break,
                 };
 
                 match event {
-                    ModelEvent::StatusUpdate(status_update) => {
-                        status.update_status(&status_update)
-                    }
                     ModelEvent::Evaluation(evaluation) => {
                         status.update_status(&format!(
                             "Model compiled successfully in {}!",
@@ -159,7 +128,7 @@
                             }
                         }
                     }
-<<<<<<< HEAD
+
                     ModelEvent::Error(err) => {
                         // Can be cleaned up, once `Report` is stable:
                         // https://doc.rust-lang.org/std/error/struct.Report.html
@@ -174,15 +143,7 @@
 
                             current_err = err;
                         }
-
-                        *control_flow = ControlFlow::Exit;
-                        return;
                     }
-=======
-                }
-                ModelEvent::Error(err) => {
-                    status.update_status(&err.to_string());
->>>>>>> 4a7df1e8
                 }
             }
         }
